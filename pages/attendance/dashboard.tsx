import { useEffect, useState, useCallback } from 'react'
import ProtectedRoute from '../../components/ProtectedRoute'
import DashboardLayout from '../../components/DashboardLayout'
import FiltersBar from '../../components/attendance/FiltersBar'
import KpiCards from '../../components/attendance/KpiCards'
import AbsenceTable from '../../components/attendance/AbsenceTable'
import PunctualityTable from '../../components/attendance/PunctualityTable'
import EmployeeDrawer from '../../components/attendance/EmployeeDrawer'
import ExportButton from '../../components/attendance/ExportButton'

<<<<<<< HEAD
interface DashboardProps {
  initialKpis: any
  initialLists: { absent: any[]; early: any[]; late: any[] }
}

const DEFAULT_KPIS = { presentes: 0, ausentes: 0, tempranos: 0, tardes: 0 }

export default function AttendanceDashboard({ initialKpis, initialLists }: DashboardProps) {
  const [preset, setPreset] = useState('today')
  const [kpis, setKpis] = useState(initialKpis ?? DEFAULT_KPIS)
  const [absent, setAbsent] = useState(Array.isArray(initialLists.absent) ? initialLists.absent : [])
  const [early, setEarly] = useState(Array.isArray(initialLists.early) ? initialLists.early : [])
  const [late, setLate] = useState(Array.isArray(initialLists.late) ? initialLists.late : [])
  const [drawer, setDrawer] = useState<{open:boolean; name:string; events:any[]}>({open:false,name:'',events:[]})

  const loadData = async (p: string) => {
    try {
      const kpiRes = await fetch(`/api/attendance/kpis?preset=${p}`)
      const kpiJson = await kpiRes.json().catch(() => null)
      setKpis(kpiJson ?? DEFAULT_KPIS)
    } catch {
      setKpis(DEFAULT_KPIS)
    }
    try {
      const absentRes = await fetch(`/api/attendance/lists?scope=today&type=absent`)
      const absentJson = await absentRes.json().catch(() => [])
      setAbsent(Array.isArray(absentJson) ? absentJson : [])
    } catch {
      setAbsent([])
    }
    try {
      const earlyRes = await fetch(`/api/attendance/lists?scope=today&type=early`)
      const earlyJson = await earlyRes.json().catch(() => [])
      setEarly(Array.isArray(earlyJson) ? earlyJson : [])
    } catch {
      setEarly([])
    }
    try {
      const lateRes = await fetch(`/api/attendance/lists?scope=today&type=late`)
      const lateJson = await lateRes.json().catch(() => [])
      setLate(Array.isArray(lateJson) ? lateJson : [])
    } catch {
      setLate([])
    }
  }
=======
export default function AttendanceDashboard() {
  const [preset, setPreset] = useState('today')
  const [kpis, setKpis] = useState({ presentes: 0, ausentes: 0, tempranos: 0, tardes: 0 })
  const [absent, setAbsent] = useState<any[]>([])
  const [early, setEarly] = useState<any[]>([])
  const [late, setLate] = useState<any[]>([])
  const [drawer, setDrawer] = useState<{open:boolean; name:string; events:any[]}>({open:false,name:'',events:[]})

  const loadData = useCallback(async () => {
    // Nota: por ahora dashboard-stats retorna "hoy"; si agregamos soporte de preset, pasar ?preset=...
    const res = await fetch(`/api/attendance/dashboard-stats`)
    if (!res.ok) return
    const data = await res.json()
    setKpis({
      presentes: data.presentToday || 0,
      ausentes: data.absentToday || 0,
      tempranos: (data.earlyList?.length) || 0,
      tardes: (data.lateList?.length) || 0,
    })
    setAbsent(data.absentList || [])
    setEarly(data.earlyList || [])
    setLate(data.lateList || [])
  }, [])

  useEffect(() => {
    loadData()
  }, [loadData, preset])
>>>>>>> bd4c282f

  const handlePresetChange = (p: string) => {
    setPreset(p)
  }

  const handleExport = async (format: string) => {
    await fetch(`/api/attendance/export?format=${format}`)
  }

  const handleEmployeeClick = async (id: string, name: string) => {
    const res = await fetch(`/api/attendance/employee/${id}?preset=${preset}`)
    const events = await res.json()
    setDrawer({open:true, name, events})
  }

  return (
    <ProtectedRoute>
      <DashboardLayout>
        <div className="space-y-6">
          <FiltersBar preset={preset} onPresetChange={handlePresetChange} />
          <KpiCards presentes={kpis?.presentes ?? 0} ausentes={kpis?.ausentes ?? 0} temprano={kpis?.tempranos ?? 0} tarde={kpis?.tardes ?? 0} />
          <div className="grid grid-cols-1 md:grid-cols-3 gap-4">
            <AbsenceTable data={absent} title="Ausentes hoy" onSelect={handleEmployeeClick} />
            <PunctualityTable data={early} type='early' onSelect={handleEmployeeClick} />
            <PunctualityTable data={late} type='late' onSelect={handleEmployeeClick} />
          </div>
          <ExportButton onExport={handleExport} />
        </div>
        <EmployeeDrawer open={drawer.open} onClose={() => setDrawer({open:false,name:'',events:[]})} name={drawer.name} events={drawer.events} />
      </DashboardLayout>
    </ProtectedRoute>
  )
<<<<<<< HEAD
}

export async function getServerSideProps() {
  try {
    const supabase = createAdminClient()
    const range = getDateRange('today')
    const { data: kpis } = await supabase.rpc('attendance_kpis', { from: range.from, to: range.to })
    const { data: absent } = await supabase.rpc('attendance_lists', { scope: 'today', type: 'absent' })
    const { data: early } = await supabase.rpc('attendance_lists', { scope: 'today', type: 'early' })
    const { data: late } = await supabase.rpc('attendance_lists', { scope: 'today', type: 'late' })
    return { props: { initialKpis: kpis ?? null, initialLists: { absent: absent ?? [], early: early ?? [], late: late ?? [] } } }
  } catch (e) {
    console.error('attendance/dashboard SSR error', e)
    return { props: { initialKpis: null, initialLists: { absent: [], early: [], late: [] } } }
  }
=======
>>>>>>> bd4c282f
}<|MERGE_RESOLUTION|>--- conflicted
+++ resolved
@@ -1,4 +1,6 @@
 import { useEffect, useState, useCallback } from 'react'
+import { getDateRange } from '../../lib/attendance'
+import { createAdminClient } from '../../lib/supabase/server'
 import ProtectedRoute from '../../components/ProtectedRoute'
 import DashboardLayout from '../../components/DashboardLayout'
 import FiltersBar from '../../components/attendance/FiltersBar'
@@ -8,7 +10,6 @@
 import EmployeeDrawer from '../../components/attendance/EmployeeDrawer'
 import ExportButton from '../../components/attendance/ExportButton'
 
-<<<<<<< HEAD
 interface DashboardProps {
   initialKpis: any
   initialLists: { absent: any[]; early: any[]; late: any[] }
@@ -54,35 +55,6 @@
       setLate([])
     }
   }
-=======
-export default function AttendanceDashboard() {
-  const [preset, setPreset] = useState('today')
-  const [kpis, setKpis] = useState({ presentes: 0, ausentes: 0, tempranos: 0, tardes: 0 })
-  const [absent, setAbsent] = useState<any[]>([])
-  const [early, setEarly] = useState<any[]>([])
-  const [late, setLate] = useState<any[]>([])
-  const [drawer, setDrawer] = useState<{open:boolean; name:string; events:any[]}>({open:false,name:'',events:[]})
-
-  const loadData = useCallback(async () => {
-    // Nota: por ahora dashboard-stats retorna "hoy"; si agregamos soporte de preset, pasar ?preset=...
-    const res = await fetch(`/api/attendance/dashboard-stats`)
-    if (!res.ok) return
-    const data = await res.json()
-    setKpis({
-      presentes: data.presentToday || 0,
-      ausentes: data.absentToday || 0,
-      tempranos: (data.earlyList?.length) || 0,
-      tardes: (data.lateList?.length) || 0,
-    })
-    setAbsent(data.absentList || [])
-    setEarly(data.earlyList || [])
-    setLate(data.lateList || [])
-  }, [])
-
-  useEffect(() => {
-    loadData()
-  }, [loadData, preset])
->>>>>>> bd4c282f
 
   const handlePresetChange = (p: string) => {
     setPreset(p)
@@ -115,7 +87,6 @@
       </DashboardLayout>
     </ProtectedRoute>
   )
-<<<<<<< HEAD
 }
 
 export async function getServerSideProps() {
@@ -131,6 +102,4 @@
     console.error('attendance/dashboard SSR error', e)
     return { props: { initialKpis: null, initialLists: { absent: [], early: [], late: [] } } }
   }
-=======
->>>>>>> bd4c282f
 }