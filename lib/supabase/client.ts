import { createBrowserClient } from '@supabase/ssr'

// Create a dummy client for build time
const createDummyClient = () => ({
  auth: {
    getSession: () => Promise.resolve({ data: { session: null }, error: null }),
    onAuthStateChange: () => ({ data: { subscription: { unsubscribe: () => {} } } }),
    signOut: () => Promise.resolve({ error: null }),
    signInWithPassword: () => Promise.resolve({ data: { user: null, session: null }, error: { message: 'Supabase not configured' } }),
    signUp: () => Promise.resolve({ data: { user: null, session: null }, error: { message: 'Supabase not configured' } }),
    resetPasswordForEmail: () => Promise.resolve({ error: null }),
    updateUser: () => Promise.resolve({ data: { user: null }, error: null }),
    getUser: () => Promise.resolve({ data: { user: null }, error: null })
  },
  from: () => ({
    select: () => ({ eq: () => ({ single: () => Promise.resolve({ data: null, error: null }) }) }),
    insert: () => Promise.resolve({ data: null, error: null }),
    update: () => ({ eq: () => Promise.resolve({ data: null, error: null }) }),
    delete: () => ({ eq: () => Promise.resolve({ data: null, error: null }) })
  })
})

export function createClient() {
<<<<<<< HEAD
  // Use environment variables for browser client
=======
  // Use the correct environment variables for browser
>>>>>>> dea6c198
  const supabaseUrl = process.env.NEXT_PUBLIC_SUPABASE_URL
  const supabaseKey = process.env.NEXT_PUBLIC_SUPABASE_ANON_KEY

  if (!supabaseUrl || !supabaseKey) {
<<<<<<< HEAD
    console.error('Missing Supabase environment variables for browser client')
    throw new Error('Supabase configuration not found')
=======
    console.error('Missing Supabase environment variables for client')
    return createDummyClient()
>>>>>>> dea6c198
  }

  return createBrowserClient(supabaseUrl, supabaseKey)
}<|MERGE_RESOLUTION|>--- conflicted
+++ resolved
@@ -1,4 +1,5 @@
 import { createBrowserClient } from '@supabase/ssr'
+import { logger } from '../logger'
 
 // Create a dummy client for build time
 const createDummyClient = () => ({
@@ -21,22 +22,23 @@
 })
 
 export function createClient() {
-<<<<<<< HEAD
   // Use environment variables for browser client
-=======
-  // Use the correct environment variables for browser
->>>>>>> dea6c198
   const supabaseUrl = process.env.NEXT_PUBLIC_SUPABASE_URL
   const supabaseKey = process.env.NEXT_PUBLIC_SUPABASE_ANON_KEY
 
   if (!supabaseUrl || !supabaseKey) {
-<<<<<<< HEAD
-    console.error('Missing Supabase environment variables for browser client')
-    throw new Error('Supabase configuration not found')
-=======
-    console.error('Missing Supabase environment variables for client')
+    logger.error('Missing Supabase environment variables for browser client', undefined, {
+      hasUrl: !!supabaseUrl,
+      hasKey: !!supabaseKey
+    })
+    
+    // In development: throw error to catch configuration issues early
+    if (process.env.NODE_ENV === 'development') {
+      throw new Error('Supabase configuration not found')
+    }
+    
+    // In production: return dummy client to prevent app crash
     return createDummyClient()
->>>>>>> dea6c198
   }
 
   return createBrowserClient(supabaseUrl, supabaseKey)
