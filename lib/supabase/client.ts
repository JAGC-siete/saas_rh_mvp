import { createBrowserClient } from '@supabase/ssr'
<<<<<<< HEAD

export function createClient() {
  const supabaseUrl = process.env.NEXT_PUBLIC_SUPABASE_URL
  const supabaseKey = process.env.NEXT_PUBLIC_SUPABASE_ANON_KEY

  if (!supabaseUrl || !supabaseKey) {
    throw new Error(
      `Missing Supabase environment variables:
      NEXT_PUBLIC_SUPABASE_URL: ${supabaseUrl ? 'DEFINIDA' : 'NO_DEFINIDA'}
      NEXT_PUBLIC_SUPABASE_ANON_KEY: ${supabaseKey ? 'DEFINIDA' : 'NO_DEFINIDA'}
      
      Please check your .env.local file and ensure the variables are properly set.`
    )
  }

  return createBrowserClient(supabaseUrl, supabaseKey)
=======
import { validateSupabaseConfig, supabaseConfig } from '../supabase-config'

export function createClient() {
  // Validate environment variables
  validateSupabaseConfig()

  return createBrowserClient(supabaseConfig.url!, supabaseConfig.anonKey!)
>>>>>>> 313fb6b1
}<|MERGE_RESOLUTION|>--- conflicted
+++ resolved
@@ -1,28 +1,9 @@
 import { createBrowserClient } from '@supabase/ssr'
-<<<<<<< HEAD
-
-export function createClient() {
-  const supabaseUrl = process.env.NEXT_PUBLIC_SUPABASE_URL
-  const supabaseKey = process.env.NEXT_PUBLIC_SUPABASE_ANON_KEY
-
-  if (!supabaseUrl || !supabaseKey) {
-    throw new Error(
-      `Missing Supabase environment variables:
-      NEXT_PUBLIC_SUPABASE_URL: ${supabaseUrl ? 'DEFINIDA' : 'NO_DEFINIDA'}
-      NEXT_PUBLIC_SUPABASE_ANON_KEY: ${supabaseKey ? 'DEFINIDA' : 'NO_DEFINIDA'}
-      
-      Please check your .env.local file and ensure the variables are properly set.`
-    )
-  }
-
-  return createBrowserClient(supabaseUrl, supabaseKey)
-=======
-import { validateSupabaseConfig, supabaseConfig } from '../supabase-config'
+import { validateEnvironmentVariables, env } from '../env-validation'
 
 export function createClient() {
   // Validate environment variables
-  validateSupabaseConfig()
+  validateEnvironmentVariables()
 
-  return createBrowserClient(supabaseConfig.url!, supabaseConfig.anonKey!)
->>>>>>> 313fb6b1
+  return createBrowserClient(env.NEXT_PUBLIC_SUPABASE_URL, env.NEXT_PUBLIC_SUPABASE_ANON_KEY)
 }