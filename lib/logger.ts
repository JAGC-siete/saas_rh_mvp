--- conflicted
+++ resolved
@@ -228,8 +228,4 @@
 };
 
 // Export for testing or custom instances
-<<<<<<< HEAD
-export default SimpleLogger; 
-=======
-export default SimpleLogger;
->>>>>>> 77d1b7d2
+export default SimpleLogger;